--- conflicted
+++ resolved
@@ -39,16 +39,9 @@
 STOPWORDS = frozenset(w for w in STOPWORDS.split() if w)
 
 
-<<<<<<< HEAD
-def tokenize_by_sentences(text):
-    """
-=======
 def clean_text_by_sentences(text):
-	"""
->>>>>>> 9cfbbab9
-    Given some text, tokenizes into sentences, applies filters and lemmatizes them.
-    Returns dictionary that map processed sentences to the originals sentences.
-    """
+    """ Given some text, tokenizes into sentences, applies filters and lemmatizes them.
+    Returns dictionary that map processed sentences to the originals sentences. """
     original_sentences = split_sentences(text)
     filtered_sentences = filter_words(original_sentences)
     return {item[0]: item[1] for item in zip(filtered_sentences, original_sentences) if item[0]}
@@ -107,20 +100,10 @@
 
 
 def clean_text_by_word(text):
-	original_words = list(tokenize(text, to_lower=True, deacc=True))
-	filtered_words = filter_words(original_words)
-	return {item[0]: item[1] for item in zip(original_words, filtered_words) if item[1]}
+    original_words = list(tokenize(text, to_lower=True, deacc=True))
+    filtered_words = filter_words(original_words)
+    return {item[0]: item[1] for item in zip(original_words, filtered_words) if item[1]}
 
 
-<<<<<<< HEAD
-def tokenize_by_words(text):
-    # pdb.set_trace()
-    original_words = list(tokenize(text, to_lower=True))
-    
-    filters = [strip_numeric, strip_punctuation, remove_stopwords, stem_sentence]
-    tokens = { word: apply_filters(word, filters) for word in original_words }	
-    return { key: tokens[key] for key in tokens if tokens[key] != "" }
-=======
 def tokenize_by_word(text):
-    return tokenize(text, to_lower=True, deacc=True)
->>>>>>> 9cfbbab9
+    return tokenize(text, to_lower=True, deacc=True)